--- conflicted
+++ resolved
@@ -17,20 +17,12 @@
 
         "doctrine/inflector": "^1.0",
         "psr/cache": "^1.0",
-<<<<<<< HEAD
         "psr/container": "^1.0",
-        "symfony/http-foundation": "^3.3 || ^4.0",
-        "symfony/http-kernel": "^3.3 || ^4.0",
-        "symfony/property-access": "^2.8 || ^3.0 || ^4.0",
-        "symfony/property-info": "^3.3 || ^4.0",
-        "symfony/serializer": "^3.3 || ^4.0",
-=======
-        "symfony/http-foundation": "^3.1",
-        "symfony/http-kernel": "^2.7 || ^3.0",
-        "symfony/property-access": "^2.7 || ^3.0",
-        "symfony/property-info": "^3.1",
-        "symfony/serializer": "^3.1",
->>>>>>> 05a01dcf
+        "symfony/http-foundation": "^3.1 || ^4.0",
+        "symfony/http-kernel": "^2.7 || ^3.0 || ^4.0",
+        "symfony/property-access": "^2.7 || ^3.0 || ^4.0",
+        "symfony/property-info": "^3.1 || ^4.0",
+        "symfony/serializer": "^3.1 || ^4.0",
         "willdurand/negotiation": "^2.0.3"
     },
     "require-dev": {
