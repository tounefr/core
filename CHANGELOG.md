# Changelog

<<<<<<< HEAD
## 2.2.0

* Add GraphQL support
* Add JSONAPI support
* Add a new `@ApiFilter` annotation to directly configure filters from resource classes
* Add a partial paginator that prevents `COUNT()` SQL queries
* Add an option to serialize Validator's payloads (e.g. error levels)
* Add support for generators in data providers
* Add a new `allow_plain_identifiers` option to allow using plain IDs as identifier instead of IRIs
* Add support for resource names without namespace
* Automatically enable FOSUser support if the bundle is installed
* Add an `AbstractCollectionNormalizer` to help supporting custom formats
* Deprecate NelmioApiDocBundle 2 support (upgrade to v3, it has native API Platform support)
* Deprecate the `ApiPlatform\Core\Bridge\Doctrine\EventListener\WriteListener` class in favor of the new `ApiPlatform\Core\EventListener\WriteListener` class.
* Delete the `api_platform.doctrine.listener.view.write` event listener service.
* Add a data persistence layer with a new `ApiPlatform\Core\DataPersister\DataPersisterInterface` interface.
=======
## 2.1.3

* Don't use dynamic values in Varnish-related service keys (improves Symfony 3.3 compatibility)
* Hydra: Fix the value of `owl:allValuesFrom` in the API documentation
* Swagger: Include the context even when the type is `null`
* Minor code and PHPDoc cleanups
>>>>>>> d3ee559d

## 2.1.2

* PHP 7.2 compatibility
* Symfony 4 compatibility
* Fix the Swagger UI documentation for specific routes (the API request wasn't executed automatically anymore)
* Add a missing cache tag on empty collections
* Fix a missing service when no Varnish URL is defined
* Fix the whitelist comparison in the property filer
* Fix some bugs regarding subresources in the Swagger and Hydra normalizers
* Make route requirements configurable
* Make possible to configure the Swagger context for properties
* Better exception messages when there is a content negotiation error
* Use the `PriorityTaggedServiceTrait` provided by Symfony instead of a custom implementation
* Test upstream libs deprecations
* Various quality fixes and tests cleanup

## 2.1.1

* Fix path generators
* Fix some method signatures related to subresources
* Improve performance of the deserialization mechanism

## 2.1.0

* Add a builtin HTTP cache invalidation system able to store all requests in Varnish (or any other proxy supporting cache tags) and purge it instantly when needed
* Add an authorization system configurable directly from the resource class
* Add support for subresources (like `/posts/1/comments` or `/posts/1/comments/2`
* Revamp the automatic documentation UI (upgraded to the React-based version of Swagger UI, added a custom stylesheet)
* Add a new filter to select explicitly which properties to serialize
* Add a new filter to choose which serialization group to apply
* Add a new filter to test if a property value exists or not
* Add support for OAuth 2 in the UI
* Add support for embedded fields
* Add support for customizable API resources folder's name
* Filters's ids now defaults to the Symfony's service name
* Add configuration option to define custom metadata loader paths
* Make Swagger UI compatible with a strict CSP environment
* Add nulls comparison to OrderFilter
* Add a flag to disable all request listeners
* Add a default order option in the configuration
* Allow to disable all operations using the XML configuration format and deprecate the previous format
* Allow upper cased property names
* Improve the overall performance by optimizing `RequestAttributesExtractor`
* Improve the performance of the filters subsystem by using a PSR-11 service locator and deprecate the `FilterCollection` class
* Add compatibility with Symfony Flex and Symfony 4
* Allow the Symfony Dependency Injection component to autoconfigure data providers and query extensions
* Allow to use service for dynamic validation groups
* Allow using PHP constants in YAML resources files
* Upgrade to the latest version of the Hydra spec
* Add `pagination` and `itemPerPage` parameters in the Swagger/Open API documentation
* Add support for API key authentication in Swagger UI
* Allow to specify a whitelist of serialization groups
* Allow to use the new immutable date and time types of Doctrine in filters
* Update swagger definition keys to more verbose ones (ie `Resource-md5($groups)` => `Resource-groupa_groupb`) - see https://github.com/api-platform/core/pull/1207

## 2.0.11

* Ensure PHP 7.2 compatibility
* Fix some bug regarding Doctrine joins
* Let the `hydra_context` option take precedence over operation metadata
* Fix relations handling by the non-hypermedia `ItemNormalizer` (raw JSON, XML)
* Fix a bug in the JSON-LD context: should not be prefixed by `#`
* Fix a bug regarding serialization groups in Hydra docs

## 2.0.10

* Performance improvement
* Swagger: Allow non-numeric IDs (such as UUIDs) in URLs
* Fix a bug when a composite identifier is missing
* `ApiPlatform\Core\Bridge\Doctrine\Orm\Filter\OrderFilter::extractProperties` now always return an array
* Fix NelmioApiDocParser recursive relations

## 2.0.9

* Add support for Symfony 3.3
* Disable the partial eager loading by default
* Fix support for ignored attributes in normalizers
* Specify the `LEFT JOIN` clause for filter associations
* Move the metadata from validator factory to the validator.xml file
* Throw an exception when the number of items per page is 0
* Improve the Continuous Integration process

## 2.0.8

* Leverage serialization groups to eager load data
* Fix the Swagger Normalizer to correctly support nested serialization groups
* Use strict types
* Get rid of the dependency to the Templating component
* Explicitly add missing dependency to PropertyAccess component
* Allow the operation name to be null in ResourceMetadata
* Fix an undefined index error occurring in some cases when using sub types
* Make the bundle working even when soft dependencies aren't installed
* Fix serialization of multiple inheritance child types
* Fix the priority of the FOSUSer's event listener
* Fix the resource class resolver with using `\Traversable` values
* Fix inheritance of property metadata for the Doctrine ORM property metadata factory
* EagerLoadingExtension: Disable partial fetching if entity has subclasses
* Refactoring and cleanup of the eager loading mechanism
* Fix the handling of composite identifiers
* Fix HAL normalizer when the context isn't serializable
* Fix some quality problems found by PHPStan

## 2.0.7

* [security] Hide error's message in prod mode when a 500 error occurs (Api Problem format)
* Fix sorting when eager loading is used
* Allow eager loading when using composite identifiers
* Don't use automatic eager loading when disabled in the config
* Use `declare(strict_types=1)` and improve coding standards
* Automatically refresh routes in dev mode when a resource is created or deleted

## 2.0.6

* Correct the XML Schema type generated for floats in the Hydra documentation

## 2.0.5

* Fix a bug when multiple filters are applied

## 2.0.4

* [security] Hide error's message in prod mode when a 500 error occurs
* Prevent duplicate data validation
* Fix filter Eager Loading
* Fix the Hydra documentation for `ConstraintViolationList`
* Fix some edge cases with the automatic configuration of Symfony
* Remove calls to `each()` (deprecated since PHP 7.2)
* Add a missing property in `EagerLoadingExtension`

## 2.0.3

* Fix a bug when handling invalid IRIs
* Allow to have a property called id even in JSON-LD
* Exclude static methods from AnnotationPropertyNameCollectionFactory
* Improve compatibility with Symfony 2.8

## 2.0.2

* Fix the support of the Symfony's serializer @MaxDepth annotation
* Fix property range of relations in the Hydra doc when an IRI is used
* Fix an error "api:swagger:export" command when decorating the Swagger normalizer
* Fix an an error in the Swagger documentation generator when a property has several serialization groups

## 2.0.1

* Various fixes related to automatic eager loading
* Symfony 3.2 compatibility

## 2.0.0

* Full refactoring
* Use PHP 7
* Add support for content negotiation
* Add Swagger/OpenAPI support
* Integrate Swagger UI
* Add HAL support
* Add API Problem support
* Update the Hydra support to be in sync with the last version of the spec
* Full rewrite of the metadata system (annotations, YAML and XML formats support)
* Remove the event system in favor of the builtin Symfony kernel's events
* Use the ADR pattern
* Fix a ton of issues
* `ItemDataproviderInterface`: `fetchData` is now in the context parameterer. `getItemFromIri` is now context aware [7f82fd7](https://github.com/api-platform/core/commit/7f82fd7f96bbb855599de275ffe940c63156fc5d)
* Constants for event's priorities [2e7b73e](https://github.com/api-platform/core/commit/2e7b73e19ccbeeb8387fa7c4f2282984d4326c1f)
* Properties mapping with XML/YAML is now possible [ef5d037](https://github.com/api-platform/core/commit/ef5d03741523e35bcecc48decbb92cd7b310a779)
* Ability to configure and match exceptions with an HTTP status code [e9c1863](https://github.com/api-platform/core/commit/e9c1863164394607f262d975e0f00d51a2ac5a72)
* Various fixes and improvements (SwaggerUI, filters, stricter property metadata)

## 1.1.1

* Fix a case typo in a namespace alias in the Hydra documentation

## 1.1.0 beta 2

* Allow to configure the default controller to use
* Ability to add route requirements
* Add a range filter
* Search filter: add a case sensitivity setting
* Search filter: fix the behavior of the search filter when 0 is provided as value
* Search filter: allow to use identifiers different than id
* Exclude tests from classmap
* Fix some deprecations and tests

## 1.1.0 beta 1

* Support Symfony 3.0
* Support nested properties in Doctrine filters
* Add new `start` and `word_start` strategies to the Doctrine Search filter
* Add support for abstract resources
* Add a new option to totally disable Doctrine
* Remove the ID attribute from the Hydra documentation when it is read only
* Add method to avoid naming collision of DQL join alias and bound parameter name
* Make exception available in the Symfony Debug Toolbar
* Improve the Doctrine Paginator performance in some cases
* Enhance HTTPS support and fix some bugs in the router
* Fix some edge cases in the date and time normalizer
* Propagate denormalization groups through relations
* Run tests against all supported Symfony versions
* Add a contribution documentation
* Refactor tests
* Check CS with StyleCI

## 1.0.1

* Avoid an error if the attribute isn't an array

## 1.0.0

* Extract the documentation in a separate repository
* Add support for eager loading in collections

## 1.0.0 beta 3

* The Hydra documentation URL is now `/apidoc` (was `/vocab`)
* Exceptions implements `Dunglas\ApiBundle\Exception\ExceptionInterface`
* Prefix automatically generated route names by `api_`
* Automatic detection of the method of the entity class returning the identifier when using Doctrine (previously `getId()` was always used)
* New extension point in `Dunglas\ApiBundle\Doctrine\Orm\DataProvider` allowing to customize Doctrine paginator and performance optimization when using typical queries
* New `Dunglas\ApiBundle\JsonLd\Event\Events::CONTEXT_BUILDER` event allowing to modify the JSON-LD context
* Change HTTP status code from `202` to `200` for `PUT` requests
* Ability to embed the JSON-LD context instead of embedding it

## 1.0.0 beta 2

* Preserve indexes when normalizing and denormalizing associative arrays
* Allow to set default order for property when registering a `Doctrine\Orm\Filter\OrderFilter` instance<|MERGE_RESOLUTION|>--- conflicted
+++ resolved
@@ -1,6 +1,5 @@
 # Changelog
 
-<<<<<<< HEAD
 ## 2.2.0
 
 * Add GraphQL support
@@ -17,14 +16,13 @@
 * Deprecate the `ApiPlatform\Core\Bridge\Doctrine\EventListener\WriteListener` class in favor of the new `ApiPlatform\Core\EventListener\WriteListener` class.
 * Delete the `api_platform.doctrine.listener.view.write` event listener service.
 * Add a data persistence layer with a new `ApiPlatform\Core\DataPersister\DataPersisterInterface` interface.
-=======
+
 ## 2.1.3
 
 * Don't use dynamic values in Varnish-related service keys (improves Symfony 3.3 compatibility)
 * Hydra: Fix the value of `owl:allValuesFrom` in the API documentation
 * Swagger: Include the context even when the type is `null`
 * Minor code and PHPDoc cleanups
->>>>>>> d3ee559d
 
 ## 2.1.2
 
