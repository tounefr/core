--- conflicted
+++ resolved
@@ -11,10 +11,5 @@
         - '#Call to an undefined method Doctrine\\Common\\Persistence\\Mapping\\ClassMetadata::getAssociationMappings\(\)#'
 
         # False positives
-<<<<<<< HEAD
-        - '#Parameter \#2 \$dqlPart of method Doctrine\\ORM\\QueryBuilder::add\(\) expects Doctrine\\ORM\\Query\\Expr\\Base, Doctrine\\ORM\\Query\\Expr\\Join\[\] given#' # Fixed in Doctrine's master
         - '#Call to an undefined method Doctrine\\Common\\Persistence\\ObjectManager::getConnection\(\)#'
-        - '#Method ApiPlatform\\Core\\Bridge\\Doctrine\\Orm\\Extension\\QueryResult(Item|Collection)ExtensionInterface::getResult\(\) invoked with 3 parameters, 1 required#'
-=======
-        - '#Call to an undefined method Doctrine\\Common\\Persistence\\ObjectManager::getConnection\(\)#'
->>>>>>> 14d86222
+        - '#Method ApiPlatform\\Core\\Bridge\\Doctrine\\Orm\\Extension\\QueryResult(Item|Collection)ExtensionInterface::getResult\(\) invoked with 3 parameters, 1 required#'