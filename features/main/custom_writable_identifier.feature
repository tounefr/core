--- conflicted
+++ resolved
@@ -93,23 +93,13 @@
     When I send a "GET" request to "/docs.jsonld"
     Then the response status code should be 200
     And the response should be in JSON
-<<<<<<< HEAD
-    And the hydra class "CustomWritableIdentifierDummy" exist
-    And 4 operations are available for hydra class "CustomWritableIdentifierDummy"
-    And 2 properties are available for hydra class "CustomWritableIdentifierDummy"
-    And "name" property is readable for hydra class "CustomWritableIdentifierDummy"
-    And "name" property is writable for hydra class "CustomWritableIdentifierDummy"
-    And "slug" property is readable for hydra class "CustomWritableIdentifierDummy"
-    And "slug" property is writable for hydra class "CustomWritableIdentifierDummy"
-=======
     And the Hydra class "CustomWritableIdentifierDummy" exists
-    And 3 operations are available for Hydra class "CustomWritableIdentifierDummy"
+    And 4 operations are available for Hydra class "CustomWritableIdentifierDummy"
     And 2 properties are available for Hydra class "CustomWritableIdentifierDummy"
     And "name" property is readable for Hydra class "CustomWritableIdentifierDummy"
     And "name" property is writable for Hydra class "CustomWritableIdentifierDummy"
     And "slug" property is readable for Hydra class "CustomWritableIdentifierDummy"
     And "slug" property is writable for Hydra class "CustomWritableIdentifierDummy"
->>>>>>> d536e7e2
 
   @dropSchema
   Scenario: Delete a resource
