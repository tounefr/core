Feature: Relations support
  In order to use a hypermedia API
  As a client software developer
  I need to be able to update relations between resources

  @createSchema
  Scenario: Create a third level
    When I add "Content-Type" header equal to "application/ld+json"
    And I send a "POST" request to "/third_levels" with body:
    """
    {"level": 3}
    """
    Then the response status code should be 201
    And the response should be in JSON
    And the header "Content-Type" should be equal to "application/ld+json; charset=utf-8"
    And the JSON should be equal to:
    """
    {
      "@context": "/contexts/ThirdLevel",
      "@id": "/third_levels/1",
      "@type": "ThirdLevel",
      "id": 1,
      "level": 3,
      "test": true
    }
    """

  Scenario: Create a dummy friend
    When I add "Content-Type" header equal to "application/ld+json"
    And I send a "POST" request to "/dummy_friends" with body:
    """
    {"name": "Zoidberg"}
    """
    Then the response status code should be 201
    And the response should be in JSON
    And the header "Content-Type" should be equal to "application/ld+json; charset=utf-8"
    And the JSON should be equal to:
    """
    {
      "@context": "/contexts/DummyFriend",
      "@id": "/dummy_friends/1",
      "@type": "DummyFriend",
      "id": 1,
      "name": "Zoidberg"
    }
    """

  Scenario: Create a related dummy
    When I add "Content-Type" header equal to "application/ld+json"
    And I send a "POST" request to "/related_dummies" with body:
    """
    {"thirdLevel": "/third_levels/1"}
    """
    Then the response status code should be 201
    And the response should be in JSON
    And the header "Content-Type" should be equal to "application/ld+json; charset=utf-8"
    And the JSON should be equal to:
    """
    {
      "@context": "/contexts/RelatedDummy",
      "@id": "/related_dummies/1",
      "@type": "https://schema.org/Product",
      "id": 1,
      "name": null,
      "symfony": "symfony",
      "dummyDate": null,
      "thirdLevel": "/third_levels/1",
      "relatedToDummyFriend": [],
      "dummyBoolean": null,
      "embeddedDummy": null,
      "id": 1,
      "symfony": "symfony",
      "age": null
    }
    """

  Scenario: Create a friend relationship
    When I add "Content-Type" header equal to "application/ld+json"
    And I send a "POST" request to "/related_to_dummy_friends" with body:
    """
    {
      "name": "Friends relation",
      "dummyFriend": "/dummy_friends/1",
      "relatedDummy": "/related_dummies/1"
    }
    """
    Then the response status code should be 201
    And the response should be in JSON
    And the header "Content-Type" should be equal to "application/ld+json; charset=utf-8"
    And the JSON should be equal to:
    """
    {
      "@context": "/contexts/RelatedToDummyFriend",
      "@id": "/related_to_dummy_friends/dummyFriend=1;relatedDummy=1",
      "@type": "RelatedToDummyFriend",
      "name": "Friends relation",
      "dummyFriend": {
        "@id": "/dummy_friends/1",
        "@type": "DummyFriend",
        "name": "Zoidberg"
      }
    }
    """

  Scenario: Get the relationship
    When I send a "GET" request to "/related_to_dummy_friends/dummyFriend=1;relatedDummy=1"
    And the response status code should be 200
    And the response should be in JSON
    And the header "Content-Type" should be equal to "application/ld+json; charset=utf-8"
    And the JSON should be equal to:
    """
    {
      "@context": "/contexts/RelatedToDummyFriend",
      "@id": "/related_to_dummy_friends/dummyFriend=1;relatedDummy=1",
      "@type": "RelatedToDummyFriend",
      "name": "Friends relation",
      "dummyFriend": {
        "@id": "/dummy_friends/1",
        "@type": "DummyFriend",
        "name": "Zoidberg"
      }
    }
    """

  Scenario: Create a dummy with relations
    When I add "Content-Type" header equal to "application/ld+json"
    And I send a "POST" request to "/dummies" with body:
    """
    {
      "name": "Dummy with relations",
      "relatedDummy": "http://example.com/related_dummies/1",
      "relatedDummies": [
        "/related_dummies/1"
      ],
      "name_converted": null
    }
    """
    Then the response status code should be 201
    And the response should be in JSON
    And the header "Content-Type" should be equal to "application/ld+json; charset=utf-8"
    And the JSON should be equal to:
    """
    {
      "@context": "/contexts/Dummy",
      "@id": "/dummies/1",
      "@type": "Dummy",
      "description": null,
      "dummy": null,
      "dummyBoolean": null,
      "dummyDate": null,
      "dummyFloat": null,
      "dummyPrice": null,
      "relatedDummy": "/related_dummies/1",
      "relatedDummies": [
        "/related_dummies/1"
      ],
      "jsonData": [],
      "name_converted": null,
      "id": 1,
      "name": "Dummy with relations",
      "alias": null
    }
    """

  Scenario: Filter on a relation
    When I send a "GET" request to "/dummies?relatedDummy=%2Frelated_dummies%2F1"
    Then the response status code should be 200
    And the response should be in JSON
    And the header "Content-Type" should be equal to "application/ld+json; charset=utf-8"
    And the JSON should be valid according to this schema:
    """
    {
      "type": "object",
      "properties": {
        "@context": {"pattern": "^/contexts/Dummy$"},
        "@id": {"pattern": "^/dummies$"},
        "@type": {"pattern": "^hydra:Collection$"},
        "hydra:totalItems": {"type":"number", "maximum": 1},
        "hydra:member": {
          "type": "array",
          "items": {
            "type": "object",
            "properties": {
              "@id": {"pattern": "^/dummies/1$"}
            }
          },
          "maxItems": 1
        },
        "hydra:view": {
          "type": "object",
          "properties": {
            "@id": {"pattern": "^/dummies\\?relatedDummy=%2Frelated_dummies%2F1$"},
            "@type": {"pattern": "^hydra:PartialCollectionView$"}
          }
        }
      }
    }
    """

  Scenario: Filter on a to-many relation
    When I send a "GET" request to "/dummies?relatedDummies[]=%2Frelated_dummies%2F1"
    Then the response status code should be 200
    And the response should be in JSON
    And the header "Content-Type" should be equal to "application/ld+json; charset=utf-8"
    And the JSON should be valid according to this schema:
    """
    {
      "type": "object",
      "properties": {
        "@context": {"pattern": "^/contexts/Dummy$"},
        "@id": {"pattern": "^/dummies$"},
        "@type": {"pattern": "^hydra:Collection$"},
        "hydra:totalItems": {"type":"number", "maximum": 1},
        "hydra:member": {
          "type": "array",
          "items": {
            "type": "object",
            "properties": {
              "@id": {"pattern": "^/dummies/1$"}
            }
          },
          "maxItems": 1
        },
        "hydra:view": {
          "type": "object",
          "properties": {
            "@id": {"pattern": "^/dummies\\?relatedDummies%5B%5D=%2Frelated_dummies%2F1$"},
            "@type": {"pattern": "^hydra:PartialCollectionView$"}
          }
        }
      }
    }
    """

  Scenario: Embed a relation in the parent object
    When I add "Content-Type" header equal to "application/ld+json"
    And I send a "POST" request to "/relation_embedders" with body:
      """
      {
        "related": "/related_dummies/1"
      }
      """
      Then the response status code should be 201
      And the response should be in JSON
      And the header "Content-Type" should be equal to "application/ld+json; charset=utf-8"
      And the JSON should be equal to:
      """
      {
        "@context": "/contexts/RelationEmbedder",
        "@id": "/relation_embedders/1",
        "@type": "RelationEmbedder",
        "krondstadt": "Krondstadt",
        "anotherRelated": null,
        "related": {
          "@id": "/related_dummies/1",
          "@type": "https://schema.org/Product",
          "symfony": "symfony",
          "thirdLevel": {
            "@id": "/third_levels/1",
            "@type": "ThirdLevel",
            "level": 3
          }
        }
      }
      """

  Scenario: Create an existing relation
    When I add "Content-Type" header equal to "application/ld+json"
    And I send a "POST" request to "/relation_embedders" with body:
    """
    {
      "anotherRelated": {
        "symfony": "laravel"
      }
    }
    """
    Then the response status code should be 201
    And the response should be in JSON
    And the header "Content-Type" should be equal to "application/ld+json; charset=utf-8"
    And the JSON should be equal to:
    """
    {
      "@context": "/contexts/RelationEmbedder",
      "@id": "/relation_embedders/2",
      "@type": "RelationEmbedder",
      "krondstadt": "Krondstadt",
      "anotherRelated": {
        "@id": "/related_dummies/2",
        "@type": "https://schema.org/Product",
        "symfony": "laravel",
        "thirdLevel": null
      },
      "related": null
    }
    """

  Scenario: Update the relation with a new one
    When I add "Content-Type" header equal to "application/ld+json"
    And I send a "PUT" request to "/relation_embedders/2" with body:
    """
    {
      "anotherRelated": {
        "symfony": "laravel2"
      }
    }
    """
    Then the response status code should be 200
    And the response should be in JSON
    And the header "Content-Type" should be equal to "application/ld+json; charset=utf-8"
    And the JSON should be equal to:
    """
    {
      "@context": "/contexts/RelationEmbedder",
      "@id": "/relation_embedders/2",
      "@type": "RelationEmbedder",
      "krondstadt": "Krondstadt",
      "anotherRelated": {
        "@id": "/related_dummies/3",
        "@type": "https://schema.org/Product",
        "symfony": "laravel2",
        "thirdLevel": null
      },
      "related": null
    }
    """

  Scenario: Post a wrong relation
    When I add "Content-Type" header equal to "application/ld+json"
    And I send a "POST" request to "/relation_embedders" with body:
    """
    {
      "anotherRelated": {
        "@id": "/related_dummies/123",
        "@type": "https://schema.org/Product",
        "symfony": "phalcon"
      }
    }
    """
    Then the response status code should be 400
    And the response should be in JSON
    And the header "Content-Type" should be equal to "application/ld+json; charset=utf-8"

  Scenario: Post a relation with a not existing IRI
    When I add "Content-Type" header equal to "application/ld+json"
    And I send a "POST" request to "/relation_embedders" with body:
    """
    {
      "related": "/related_dummies/123"
    }
    """
    Then the response status code should be 400
    And the response should be in JSON
    And the header "Content-Type" should be equal to "application/ld+json; charset=utf-8"

  Scenario: Create a new relation (json)
    When I add "Content-Type" header equal to "application/json"
    And I send a "POST" request to "/relation_embedders" with body:
    """
    {
      "anotherRelated": {
        "symfony": "laravel"
      }
    }
    """
    Then the response status code should be 201
    And the response should be in JSON
    And the header "Content-Type" should be equal to "application/ld+json; charset=utf-8"
    And the JSON should be equal to:
    """
    {
      "@context": "/contexts/RelationEmbedder",
      "@id": "/relation_embedders/3",
      "@type": "RelationEmbedder",
      "krondstadt": "Krondstadt",
      "anotherRelated": {
        "@id": "/related_dummies/4",
        "@type": "https://schema.org/Product",
        "symfony": "laravel",
        "thirdLevel": null
      },
      "related": null
    }
    """

  Scenario: Update the relation with a new one (json)
    When I add "Content-Type" header equal to "application/json"
    And I send a "PUT" request to "/relation_embedders/3" with body:
    """
    {
      "anotherRelated": {
        "symfony": "laravel2"
      }
    }
    """
    Then the response status code should be 200
    And the response should be in JSON
    And the header "Content-Type" should be equal to "application/ld+json; charset=utf-8"
    And the JSON should be equal to:
    """
    {
      "@context": "/contexts/RelationEmbedder",
      "@id": "/relation_embedders/3",
      "@type": "RelationEmbedder",
      "krondstadt": "Krondstadt",
      "anotherRelated": {
        "@id": "/related_dummies/5",
        "@type": "https://schema.org/Product",
        "symfony": "laravel2",
        "thirdLevel": null
      },
      "related": null
    }
    """

  Scenario: Update an embedded relation
    When I add "Content-Type" header equal to "application/ld+json"
    And I send a "PUT" request to "/relation_embedders/2" with body:
    """
    {
      "anotherRelated": {
        "@id": "/related_dummies/2",
        "symfony": "API Platform"
      }
    }
    """
    Then the response status code should be 200
    And the response should be in JSON
    And the header "Content-Type" should be equal to "application/ld+json; charset=utf-8"
    And the JSON should be equal to:
    """
    {
      "@context": "/contexts/RelationEmbedder",
      "@id": "/relation_embedders/2",
      "@type": "RelationEmbedder",
      "krondstadt": "Krondstadt",
      "anotherRelated": {
        "@id": "/related_dummies/2",
        "@type": "https://schema.org/Product",
        "symfony": "API Platform",
        "thirdLevel": null
      },
      "related": null
    }
    """

<<<<<<< HEAD
  Scenario: Create a related dummy with a relation (json)
    When I add "Content-Type" header equal to "application/json"
    And I send a "POST" request to "/related_dummies" with body:
    """
    {"thirdLevel": "1"}
    """
    Then the response status code should be 201
    And the response should be in JSON
    And the header "Content-Type" should be equal to "application/ld+json; charset=utf-8"
    And the JSON should be equal to:
    """
    {
      "@context": "/contexts/RelatedDummy",
      "@id": "/related_dummies/6",
      "@type": "https://schema.org/Product",
      "id": 6,
      "name": null,
      "symfony": "symfony",
      "dummyDate": null,
      "thirdLevel": "/third_levels/1",
      "relatedToDummyFriend": [],
      "dummyBoolean": null,
      "embeddedDummy": null,
      "symfony": "symfony",
      "age": null
    }
    """

  @dropSchema
=======
>>>>>>> 371879bd
  Scenario: Issue #1222
    Given there are people having pets
    When I add "Content-Type" header equal to "application/ld+json"
    And I send a "GET" request to "/people"
    And the response status code should be 200
    And the response should be in JSON
    And the JSON should be equal to:
    """
    {
      "@context": "/contexts/Person",
      "@id": "/people",
      "@type": "hydra:Collection",
      "hydra:member": [
        {
          "@id": "/people/1",
          "@type": "Person",
          "name": "foo",
          "pets": [
            {
              "pet": {
                "@id": "/pets/1",
                "@type": "Pet",
                "name": "bar"
              }
            }
          ]
        }
      ],
      "hydra:totalItems": 1
    }
    """

  @dropSchema
  Scenario: Issue #1547 Passing wrong argument to a relation
    When I add "Content-Type" header equal to "application/ld+json"
    And I send a "POST" request to "/relation_embedders" with body:
    """
    {
      "related": "certainly not an iri"
    }
    """
    Then the response status code should be 400
    And the response should be in JSON
    And the header "Content-Type" should be equal to "application/ld+json; charset=utf-8"
    And the JSON node "hydra:description" should contain "Expected IRI or nested document"

    When I add "Content-Type" header equal to "application/ld+json"
    And I send a "POST" request to "/relation_embedders" with body:
    """
    {
      "related": 8
    }
    """
    Then the response status code should be 400
    And the response should be in JSON
    And the header "Content-Type" should be equal to "application/ld+json; charset=utf-8"
    And the JSON node "hydra:description" should contain "Expected IRI or nested document"<|MERGE_RESOLUTION|>--- conflicted
+++ resolved
@@ -443,7 +443,6 @@
     }
     """
 
-<<<<<<< HEAD
   Scenario: Create a related dummy with a relation (json)
     When I add "Content-Type" header equal to "application/json"
     And I send a "POST" request to "/related_dummies" with body:
@@ -472,9 +471,6 @@
     }
     """
 
-  @dropSchema
-=======
->>>>>>> 371879bd
   Scenario: Issue #1222
     Given there are people having pets
     When I add "Content-Type" header equal to "application/ld+json"
